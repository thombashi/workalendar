#!/usr/bin/env python
#-*- coding: utf-8 -*-
from os.path import join, dirname, abspath

try:
    from setuptools import setup
except ImportError:
    from distutils.core import setup  # NOQA


def read_relative_file(filename):
    """Returns contents of the given file, whose path is supposed relative
    to this module."""
    with open(join(dirname(abspath(__file__)), filename)) as f:
        return f.read()

if __name__ == '__main__':
    setup(
        name='workalendar',
        packages=['workalendar'],
        version='0.0.2-dev',
        description='Worldwide holidays and working days helper and toolkit.',
        long_description=read_relative_file('README.rst'),
        author='Bruno Bord',
        author_email='bruno.bord@novapost.fr',
        url='https://github.com/novapost/workalendar',
        license='MIT License',
        include_package_data=True,
        install_requires=[
            'python-dateutil',
            'lunardate',
<<<<<<< HEAD
            'pyephem',
            'pytz',
=======
            'pyCalverter',
>>>>>>> 6cba73fa
        ],
        zip_safe=False,
        classifiers=(
            'Development Status :: 3 - Alpha',
            'Intended Audience :: Developers',
            'License :: OSI Approved :: MIT License',
            'Programming Language :: Python',
        )
    )<|MERGE_RESOLUTION|>--- conflicted
+++ resolved
@@ -29,12 +29,9 @@
         install_requires=[
             'python-dateutil',
             'lunardate',
-<<<<<<< HEAD
             'pyephem',
             'pytz',
-=======
             'pyCalverter',
->>>>>>> 6cba73fa
         ],
         zip_safe=False,
         classifiers=(
